--- conflicted
+++ resolved
@@ -192,12 +192,10 @@
       return nocache;
     }
 
-<<<<<<< HEAD
     inline bool can_merge_journal(BufferHead *bh) const {
       return (get_journal_tid() == 0 || bh->get_journal_tid() == 0 ||
               get_journal_tid() == bh->get_journal_tid());
     }
-=======
     struct ptr_lt {
       bool operator()(const BufferHead* l, const BufferHead* r) const {
 	const Object *lob = l->ob;
@@ -213,7 +211,6 @@
 	return l < r;
       }
     };
->>>>>>> 305df619
   };
 
   // ******* Object *********
