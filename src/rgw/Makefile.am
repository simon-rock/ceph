--- conflicted
+++ resolved
@@ -2,8 +2,12 @@
 
 # inject rgw stuff in the decoder testcase
 DENCODER_SOURCES += \
-<<<<<<< HEAD
-	rgw/rgw_dencoder.cc
+	rgw/rgw_dencoder.cc \
+	rgw/rgw_acl.cc \
+	rgw/rgw_basic_types.cc \
+	rgw/rgw_common.cc \
+	rgw/rgw_env.cc \
+	rgw/rgw_json_enc.cc
 
 DENCODER_DEPS += -lcurl -lexpat \
 	libcls_version_client.a \
@@ -12,14 +16,6 @@
 	libcls_user_client.a \
 	libcls_timeindex_client.a \
 	libcls_statelog_client.a
-=======
-	rgw/rgw_dencoder.cc \
-	rgw/rgw_acl.cc \
-	rgw/rgw_basic_types.cc \
-	rgw/rgw_common.cc \
-	rgw/rgw_env.cc \
-	rgw/rgw_json_enc.cc
->>>>>>> 46493d4e
 
 if WITH_RADOS
 if WITH_RADOSGW
